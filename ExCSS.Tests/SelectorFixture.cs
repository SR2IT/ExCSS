--- conflicted
+++ resolved
@@ -1,4 +1,4 @@
-﻿﻿using System.Linq;
+﻿using System.Linq;
 using NUnit.Framework;
 
 namespace ExCSS.Tests
@@ -521,7 +521,6 @@
         }
 
         [Test]
-<<<<<<< HEAD
         public void Parser_Reads_Font_Shorthand()
         {
             var parser = new Parser();
@@ -529,15 +528,8 @@
 
             //Assert.That(css.Errors.Count == 0);
             Assert.AreEqual(@".body{font:300 italic 1.3em/1.7em 'FB Armada',sans-serif;}", css.ToString());
-=======
-        public void Parser_Reads_Microsoft_Filter_Fn()
-        {
-            var css = @".a{filter:progid:DXImageTransform.Microsoft.gradient(startColorstr='#f8a122',endColorstr='#f6801a',GradientType=0);}";
-            var results = new Parser().Parse(css);
-            Assert.That(results.Errors.Count == 0);
-            Assert.AreEqual(css, results.ToString());
-        }
-
+        }
+        
         [Test]
         public void Parser_Reads_Multi_Microsoft_Filter_Fns()
         {
@@ -556,7 +548,6 @@
 }";
             var results = new Parser().Parse(css);
             Assert.That(results.Errors.Count == 0);
->>>>>>> 07935d6e
         }
     }
 }