﻿using System;
using NUnit.Framework;

namespace ExCSS.Tests
{
    [TestFixture]
    public class PropertyFixture
    {
        [Test]
        public void Parser_Finds_Multiple_Properties()
        {
            var parser = new Parser();
            var css = parser.Parse(".class{border: solid 1px red;height: 5px} .other{margin: 0;}");

            Assert.AreEqual(2, css.Rules.Count);
            Assert.AreEqual(2, css.StyleRules[0].Declarations.Count);
        }

        [Test]
        public void Force_Long_Html_Color()
        {
            var color = HtmlColor.FromHex("FF00FF");
            var colorString = color.ToString(true, false);

            Assert.AreEqual(colorString.Length, 7);
        }

        [Test]
        public void Converts_Rgb_To_Hex()
        {
            var parser = new Parser();
            var css = parser.Parse(".class{color:rgb(10,255,34);");
            Assert.AreEqual(".class{color:#0AFF22;}", css.ToString());
        }


        [Test]
        public void Converts_Rgba_With_Opacity_To_Hex()
        {
            var parser = new Parser();
            var css = parser.Parse(".class{color:rgba(10, 255, 34, 0.4);");
            Assert.AreEqual(".class{color:rgba(10,255,34,0.4);}", css.ToString());
        }

        [Test]
        public void Converts_Rgba_To_Hex()
        {
            var parser = new Parser();
            var css = parser.Parse(".class{color:rgba(255, 0, 255, 1);");
            Assert.AreEqual(".class{color:#F0F;}", css.ToString());
        }

        [Test]
        public void Converts_Hsl_To_Hex()
        {
            var parser = new Parser();
<<<<<<< HEAD
            var css = parser.Parse(".class{color:hsl(0,100,50);");
            Assert.AreEqual(".class{color:#F00;}", css.ToString());
        }

        [Test]
        public void Converts_Hsl_To_Hex_Percentage()
        {
            var parser = new Parser();
            var css = parser.Parse(".class{color:hsl(0,100%,50%);");
            Assert.AreEqual(".class{color:#F00;}", css.ToString());
=======
            var css = parser.Parse(".class{color:hsl(0, 100,50);");
            Assert.AreEqual(".class{color:#F2AAA9;}", css.ToString());
>>>>>>> 3d719603
        }
    }
}<|MERGE_RESOLUTION|>--- conflicted
+++ resolved
@@ -54,8 +54,7 @@
         public void Converts_Hsl_To_Hex()
         {
             var parser = new Parser();
-<<<<<<< HEAD
-            var css = parser.Parse(".class{color:hsl(0,100,50);");
+            var css = parser.Parse(".class{color:hsl(0, 100, 50);");
             Assert.AreEqual(".class{color:#F00;}", css.ToString());
         }
 
@@ -65,10 +64,6 @@
             var parser = new Parser();
             var css = parser.Parse(".class{color:hsl(0,100%,50%);");
             Assert.AreEqual(".class{color:#F00;}", css.ToString());
-=======
-            var css = parser.Parse(".class{color:hsl(0, 100,50);");
-            Assert.AreEqual(".class{color:#F2AAA9;}", css.ToString());
->>>>>>> 3d719603
         }
     }
 }